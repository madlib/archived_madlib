--- conflicted
+++ resolved
@@ -380,11 +380,7 @@
             
             # Run the SQL
             try:
-<<<<<<< HEAD
                 retval = __db_run_sql( schema, maddir_mod, module, sqlfile, tmpfile, logfile)
-=======
-                retval = __db_run_sql( schema, sqlfile, tmpfile, logfile, maddir_mod, module)
->>>>>>> 5417ff5c
             except:
                 raise
                 
@@ -413,17 +409,9 @@
 # @param module name of the module 
 # @param sqlfile name of the file to parse  
 # @param tmpfile name of the temp file to run
-<<<<<<< HEAD
 # @param logfile name of the log file (stdout)    
 ## # # # # # # # # # # # # # # # # # # # # # # # # # # # #
 def __db_run_sql( schema, maddir_mod, module, sqlfile, tmpfile, logfile):       
-=======
-# @param logfile name of the log file    
-# @param maddir_mod name of the module dir with Python code
-# @param module name of the module 
-## # # # # # # # # # # # # # # # # # # # # # # # # # # # #
-def __db_run_sql( schema, sqlfile, tmpfile, logfile, maddir_mod, module):       
->>>>>>> 5417ff5c
 
     # Check if the SQL file exists     
     if not os.path.isfile( sqlfile):
@@ -433,9 +421,6 @@
     # Prepare the file using M4
     try:
         f = open(tmpfile, 'w')
-<<<<<<< HEAD
-        __info("> ... parsing " + sqlfile + " using m4", verbose )    
-=======
         __info("> ... parsing " + sqlfile + " using m4", verbose )
         
         # Find the madpack dir (platform specific or generic)
@@ -444,25 +429,18 @@
         else:        
             maddir_madpack  = maddir + "/madpack"
         
->>>>>>> 5417ff5c
         m4args = [ 'm4', 
                     '-P', 
                     '-DMADLIB_SCHEMA=' + schema, 
                     '-DPLPYTHON_LIBDIR=' + maddir_mod, 
                     '-DMODULE_PATHNAME=' + maddir_lib, 
                     '-DMODULE_NAME=' + module, 
-<<<<<<< HEAD
-                    '-I' + maddir + '/madpack',
-                    '-D' + portid.upper(), 
-                    sqlfile ]
-=======
                     '-I' + maddir_madpack,
                     '-D' + portid.upper(), 
                     sqlfile ]
                     
         __info(" ".join(m4args), verbose)
                     
->>>>>>> 5417ff5c
         subprocess.call( m4args, stdout=f)  
         f.close()         
     except:
@@ -844,11 +822,7 @@
                             
                 # Run the SQL
                 run_start = datetime.datetime.now()
-<<<<<<< HEAD
                 retval = __db_run_sql( schema, maddir_mod, module, sqlfile, tmpfile, logfile)
-=======
-                retval = __db_run_sql( schema, sqlfile, tmpfile, logfile, maddir_mod, module)
->>>>>>> 5417ff5c
                 # Runtime evaluation
                 run_end = datetime.datetime.now()
                 milliseconds = round( (run_end - run_start).microseconds / 1000)
