--- conflicted
+++ resolved
@@ -2,35 +2,6 @@
 # List of methods/modules and their dependencies:
 ###
 modules:
-<<<<<<< HEAD
-#    - name: array_ops
-#    - name: assoc_rules
-#      depends: ['svec']
-#    - name: bayes
-#    - name: compatibility
-#    - name: conjugate_gradient
-#      depends: ['array_ops']
-#    - name: data_profile
-#      depends: ['sketch']
-#    - name: cart
-#    - name: kmeans
-#      depends: ['array_ops','svec']
-#    - name: kernel_machines
-#      depends: ['svec']
-#    - name: plda
-#    - name: prob
-#    - name: quantile 
-#    - name: regress
-#      depends: ['array_ops']
-#    - name: sketch
-#    - name: stats
-#      depends: ['utilities']
-#    - name: svd_mf
-#    - name: svec
-#    - name: utilities
-#    - name: textfex_viterbi
-    - name: crf
-=======
     - name: array_ops
     - name: assoc_rules
       depends: ['svec']
@@ -60,5 +31,4 @@
     - name: svec
     - name: utilities
       depends: ['linalg']
-    - name: textfex_viterbi
->>>>>>> 9b20c979
+    - name: crf