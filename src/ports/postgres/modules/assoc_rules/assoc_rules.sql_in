--- conflicted
+++ resolved
@@ -333,13 +333,6 @@
   r  MADLIB_SCHEMA.assoc_rules_results; 
   total_rules int;
 BEGIN
-<<<<<<< HEAD
-SET client_min_messages= warning;
-
--- Stores data as one row per transaction (transactions saved as MADLIB_SCHEMA.svec type)
-  EXECUTE 'DROP TABLE IF EXISTS assoc_trans_svec';
-  EXECUTE 'CREATE TEMPORARY TABLE assoc_trans_svec (trans_id text, products MADLIB_SCHEMA.svec)';
-=======
     SET client_min_messages = warning;
 
     IF (i_support IS NULL OR i_support <= 0.0 OR i_support > 1.0) THEN
@@ -353,18 +346,6 @@
 -- Stores data as one row per transaction (transactions saved as MADLIB_SCHEMA.svec type) 
   EXECUTE 'DROP TABLE IF EXISTS assoc_trans_svec'; 
   EXECUTE 'CREATE TEMPORARY TABLE assoc_trans_svec (trans_id text, products MADLIB_SCHEMA.svec)'; 
-
--- Transaction svecs expressed as subsets in two columns 
-  EXECUTE 'DROP TABLE IF EXISTS assoc_set_list_parts'; 
-  EXECUTE 'CREATE TEMPORARY TABLE assoc_set_list_parts ( 
-    set_list MADLIB_SCHEMA.svec
-    , subset_x MADLIB_SCHEMA.svec
-    , subset_y MADLIB_SCHEMA.svec 
-    , hash_key int
-    , id serial) 
-    m4_ifdef(`GREENPLUM',`DISTRIBUTED BY (hash_key)') 
-   '; 
->>>>>>> d976a899
 
 -- Frequently occurring itemsets 
   EXECUTE 'DROP TABLE IF EXISTS assoc_rule_sets';
