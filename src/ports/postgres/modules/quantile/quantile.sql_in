--- conflicted
+++ resolved
@@ -79,47 +79,17 @@
     rows_removed    BIGINT := 0;
 Begin
     /*
-<<<<<<< HEAD
-         This portion computes basic statistics on the table, finding: 
-=======
          This portion computes basic statistics on the table, finding:
->>>>>>> f88432b4
              MIN value
              AVG value
              MAX value
              COOUNT of the elemens
-<<<<<<< HEAD
-         Which at stored in that order into 'size',count object
-=======
          Which at stored in that order into 'size', count object
->>>>>>> f88432b4
          'quantile_size' is computed in terms of element count
     */
     EXECUTE 'SELECT array[MIN('||col_name||'), AVG('||col_name||'), MAX('||col_name||')], COUNT(*) FROM '||table_name||' ' INTO size, count;
     quantile_size = count*quantile;
     full_size = count;
-<<<<<<< HEAD
-    
-    -- check for bad input 
-    IF(quantile < 0) OR (quantile >= 1) THEN
-        RAISE EXCEPTION 'Quantile should be between 0 and 0.99';
-    ELSIF(quantile = 0) THEN
-        RETURN size[1];    
-    END IF;        
-    
-    -- create some temp tables to use as swap
-    DROP TABLE IF EXISTS temptable0;
-    CREATE TEMP TABLE temptable0(val FLOAT);
-    
-    DROP TABLE IF EXISTS temptable1;
-    CREATE TEMP TABLE temptable1(val FLOAT);    
-    
-
-    /*
-        This is the main loop of the algorithm. Its goal is to do a binarry search over the table to find the value that is the closest to the position corresponding to the 
-        quantile size.
-        
-=======
 
     -- check for bad input
     IF(quantile < 0) OR (quantile >= 1) THEN
@@ -140,17 +110,12 @@
         This is the main loop of the algorithm. Its goal is to do a binarry search over the table to find the value that is the closest to the position corresponding to the
         quantile size.
 
->>>>>>> f88432b4
         In each itteration for a given value 'size[2]' following are computed:
             MIN value less than or equal to 'size[2]'
             AVERAGE value less than or equal to 'size[2]'
             MAX value less than or equal to 'size[2]'
             COUNT of the values less than or equal to 'size[2]'
-<<<<<<< HEAD
-        This results are stored into 'last_values',last_count in that order
-=======
         This results are stored into 'last_values', last_count in that order
->>>>>>> f88432b4
     */
     LOOP
         IF(increment = 0) THEN
@@ -158,27 +123,15 @@
         ELSE
             EXECUTE 'SELECT ARRAY[MIN(val),AVG(val),MAX(val)],COUNT(*) FROM temptable'||increment%2||' WHERE val <= '||size[2]||';' INTO last_values, last_count;
         END IF;
-<<<<<<< HEAD
-        last_count = last_count + rows_removed;            
-        
-            
+        last_count = last_count + rows_removed;
+
+
         IF(last_count=rows_removed) THEN
-            /* 
+            /*
                 If there are no more rows left, we exit.
             */
-            EXIT;        
-        
-=======
-        last_count = last_count + rows_removed;
-
-
-        IF(last_count=rows_removed) THEN
-            /*
-                If there are no more rows left, we exit.
-            */
             EXIT;
 
->>>>>>> f88432b4
         ELSIF((increment > 0)AND(curr_old = last_count)) THEN
             /*
                 We will exit the loop if there was not change in the count from previous itteration
@@ -188,50 +141,28 @@
         ELSIF((last_count - quantile_size) > 1) THEN
             /*
                 If current COUNT is greater than 'size[2]' we will reduce the value of 'size[2]'
-<<<<<<< HEAD
-                in binarry search fashion. And then update upper limit to our search the max value observed in this round 
+                in binarry search fashion. And then update upper limit to our search the max value observed in this round
             */
             size[2] =  (last_values[3]+size[1])/2.0;
             size[3] = last_values[3];
-            
-=======
-                in binarry search fashion. And then update upper limit to our search the max value observed in this round
-            */
-            size[2] =  (last_values[3]+size[1])/2.0;
-            size[3] = last_values[3];
-
->>>>>>> f88432b4
+
             --remove all rows that are larger than new max
             IF(increment = 0) THEN
                 EXECUTE 'INSERT INTO temptable'||(increment+1)%2||' SELECT '||col_name||' FROM '||table_name||' WHERE '||col_name||' <= '||size[3]||';';
             ELSE
                 EXECUTE 'INSERT INTO temptable'||(increment+1)%2||' SELECT val FROM temptable'||increment%2||' WHERE val <= '||size[3]||';';
                 EXECUTE 'TRUNCATE temptable'||increment%2||';';
-<<<<<<< HEAD
-            END IF; 
-            
-            
+            END IF;
+
+
         ELSIF((quantile_size - last_count) > 1) THEN
             /*
                 If current COUNT is less than 'size[2]' we will increse the value of 'size[2]'
-                in binarry search fashion. And then update lower limit to our search the max value observed in this round 
+                in binarry search fashion. And then update lower limit to our search the max value observed in this round
             */
             size[1] = last_values[3];
             size[2] = (last_values[3]+size[3])/2.0;
-            
-=======
-            END IF;
-
-
-        ELSIF((quantile_size - last_count) > 1) THEN
-            /*
-                If current COUNT is less than 'size[2]' we will increse the value of 'size[2]'
-                in binarry search fashion. And then update lower limit to our search the max value observed in this round
-            */
-            size[1] = last_values[3];
-            size[2] = (last_values[3]+size[3])/2.0;
-
->>>>>>> f88432b4
+
             --remove all rows that are smaller than new min
             IF(increment = 0) THEN
                 --add a small offset to ensure the value that is equal to size[1] is NOT kept
@@ -239,15 +170,9 @@
             ELSE
                 EXECUTE 'INSERT INTO temptable'||(increment+1)%2||' SELECT val FROM temptable'||increment%2||' WHERE val > '||size[1]||'+1e-10;';
                 EXECUTE 'TRUNCATE temptable'||increment%2||';';
-<<<<<<< HEAD
-            END IF;             
-            rows_removed = last_count;
-            
-=======
             END IF;
             rows_removed = last_count;
 
->>>>>>> f88432b4
         ELSE
             /*
                 EXIT since we are closer than 1 element away from the quantile size
@@ -266,34 +191,6 @@
         following is the code that determines what is the reason for the termination, and finds the exact solution depending on the reason
     */
     EXECUTE 'SELECT MAX('||col_name||'),COUNT(*) FROM '||table_name||' WHERE '||col_name||' < '||size[2]||';' INTO last_value1, last_count1;
-<<<<<<< HEAD
-    
-    IF(last_count1 >= quantile_size) THEN
-        RETURN last_value1; 
-    END IF;
-        
-    EXECUTE 'SELECT MIN('||col_name||'),'||full_size||'-COUNT(*)+1 FROM '||table_name||' WHERE '||col_name||' > '||size[2]||';' INTO last_value2, last_count2;
-    
-       
-    IF(last_count >= quantile_size) THEN 
-        --If the difference is greater than 1 element away, then there are probably many repeated values
-        IF(last_count-quantile_size >= 1) THEN            
-            RETURN last_values[3];
-        END IF;        
-        RETURN last_values[3]*(quantile_size-last_count1)/(last_count-last_count1)+last_value1*(last_count-quantile_size)/(last_count-last_count1); 
-    ELSE
-        --If the difference is greater than 1 element away, then there are probably many repeated values
-        IF(quantile_size-last_count > 1) THEN
-            RETURN last_value2;
-        END IF;        
-        RETURN last_value2*(quantile_size-last_count)/(last_count2-last_count)+last_values[3]*(last_count2-quantile_size)/(last_count2-last_count);
-    END IF;
-     
-    -- Cleanup
-    DROP TABLE IF EXISTS temptable0;
-    DROP TABLE IF EXISTS temptable1;     
-     
-=======
 
     IF(last_count1 >= quantile_size) THEN
         RETURN last_value1;
@@ -320,7 +217,6 @@
     DROP TABLE IF EXISTS temptable0;
     DROP TABLE IF EXISTS temptable1;
 
->>>>>>> f88432b4
 end
 $$ LANGUAGE plpgsql;
 
@@ -342,17 +238,10 @@
     result FLOAT[];
     res FLOAT;
 begin
-<<<<<<< HEAD
-    -- check for bad input 
-    IF(quantile < 0) OR (quantile >= 1) THEN
-        RAISE EXCEPTION 'Quantile should be between 0 and 0.99';
-    END IF;    
-=======
     -- check for bad input
     IF(quantile < 0) OR (quantile >= 1) THEN
         RAISE EXCEPTION 'Quantile should be between 0 and 0.99';
     END IF;
->>>>>>> f88432b4
 
     EXECUTE 'SELECT COUNT(*)*'||quantile||' FROM '||table_name||' ' INTO size;
     EXECUTE 'SELECT ARRAY(SELECT '||col_name||' FROM (SELECT '||col_name||' FROM '||table_name||' ORDER BY '||col_name||' OFFSET '||floor(size)||'-1 LIMIT 2) AS g)' INTO result;
