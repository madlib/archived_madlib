/* ----------------------------------------------------------------------- *//**
 *
 * @file linear.sql_in
 *
 * @brief SQL functions for linear regression
 * @date January 2011
 *
 * @sa For a brief introduction to linear regression, see the module
 *     description \ref grp_linreg.
 *
 *//* ----------------------------------------------------------------------- */

m4_include(`SQLCommon.m4')

/**
@addtogroup grp_linreg

@about

Ordinary least-squares (OLS) linear regression refers to a stochastic model in
which the conditional mean of the dependent variable (usually denoted \f$ Y \f$)
is an affine function of the vector of independent variables (usually denoted
\f$ \boldsymbol x \f$). That is,
\f[
    E[Y \mid \boldsymbol x] = \boldsymbol c^T \boldsymbol x
\f]
for some unknown vector of coefficients \f$ \boldsymbol c \f$. The assumption is
that the residuals are i.i.d. distributed Gaussians. That is, the (conditional)
probability density of \f$ Y \f$ is given by
\f[
    f(y \mid \boldsymbol x)
    =   \frac{1}{\sqrt{2 \pi \sigma^2}}
        \cdot \exp\left(-\frac{1}{2 \sigma^2}
            \cdot (y - \boldsymbol x^T \boldsymbol c)^2 \right)
    \,.
\f]
OLS linear regression finds the vector of coefficients \f$ \boldsymbol c \f$
that maximizes the likelihood of the observations.

Let
- \f$ \boldsymbol y \in \mathbf R^n \f$ denote the vector of observed dependent variables, with
  \f$ n \f$ rows, containing the observed values of the dependent variable,
- \f$ X \in \mathbf R^{n \times k} \f$ denote the design matrix with \f$ k \f$ columns and \f$ n \f$ rows,
  containing all observed vectors of independent variables
  \f$ \boldsymbol x_i \f$ as rows,
- \f$ X^T \f$ denote the transpose of \f$ X \f$,
- \f$ X^+ \f$ denote the pseudo-inverse of \f$ X \f$.

Maximizing the likelihood is equivalent to maximizing the log-likelihood
\f$ \sum_{i=1}^n \log f(y_i \mid \boldsymbol x_i) \f$, which simplifies to
minimizing the <b>residual sum of squares</b> \f$ RSS \f$ (also called sum of
squared residuals or sum of squared errors of prediction),
\f[
    RSS = \sum_{i=1}^n ( y_i - \boldsymbol c^T \boldsymbol x_i )^2
        = (\boldsymbol y - X \boldsymbol c)^T (\boldsymbol y - X \boldsymbol c)
    \,.
\f]
The first-order conditions yield that the \f$ RSS \f$ is minimized at
\f[
    \boldsymbol c = (X^T X)^+ X^T \boldsymbol y
    \,.
\f]

Computing the <b>total sum of squares</b> \f$ TSS \f$, the <b>explained
sum of squares</b> \f$ ESS \f$ (also called the regression sum of
squares), and the <b>coefficient of determination</b> \f$ R^2 \f$ is
done according to the following formulas:
\f{align*}{
    ESS & = \boldsymbol y^T X \boldsymbol c
        -   \frac{ \| y \|_1^2 }{n} \\
    TSS & = \sum_{i=1}^n y_i^2
        -   \frac{ \| y \|_1^2 }{n} \\
    R^2 & = \frac{ESS}{TSS}
\f}
Note: The last equality follows from the definition
\f$ R^2 = 1 - \frac{RSS}{TSS} \f$ and the fact that for linear regression
\f$ TSS = RSS + ESS \f$. A proof of the latter can be found, e.g., at:
http://en.wikipedia.org/wiki/Sum_of_squares

We estimate the variance
\f$ Var[Y - \boldsymbol c^T \boldsymbol x \mid \boldsymbol x] \f$ as
\f[
    \sigma^2 = \frac{RSS}{n - k}
\f]
and compute the t-statistic for coefficient \f$ i \f$ as
\f[
    t_i = \frac{c_i}{\sqrt{\sigma^2 \cdot \left( (X^T X)^{-1} \right)_{ii} }}
    \,.
\f]

The \f$ p \f$-value for coefficient \f$ i \f$ gives the probability of seeing a
value at least as extreme as the one observed, provided that the null hypothesis
(\f$ c_i = 0 \f$) is true. Letting \f$ F_\nu \f$ denote the
cumulative density function of student-t with \f$ \nu \f$ degrees of freedom,
the \f$ p \f$-value for coefficient \f$ i \f$
is therefore
\f[
    p_i = \Pr(|T| \geq |t_i|) = 2 \cdot (1 - F_{n - k}( |t_i| ))
\f]
where \f$ T \f$ is a student-t distributed random variable with mean 0.

The condition number \f$ \kappa(X^T X) \f$ is computed as the ratio of the largest
eigenvalue divided by the smallest eigenvalue. Note that \f$ X^T X \f$ is
symmetric positive non-negative definite, so all eigenvalues are non-negative,
and they are also singular values. It holds that
\f$ \kappa(X^T X) = \kappa(X)^2 \f$
where the condition number of the rectangular matrix
\f$ X \in \mathbf R^{n \times k} \f$
is defined as
\f[
    \frac{\max_{\| z \|_2 = 1} \| X z \|_2}{\min_{\| z \|_2 = 1} \| X z \|_2} .
\f]
The condition number of a problem is a worst-case measure of how sensitive the
result is to small perturbations of the input. A large condition number (say,
more than 1000) indicates the presence of significant multicollinearity.

@input

The training data is expected to be of the following form:
<pre>{TABLE|VIEW} <em>sourceName</em> (
    ...
    <em>dependentVariable</em> FLOAT8,
    <em>independentVariables</em> FLOAT8[],
    ...
)</pre>

@usage

- Get vector of coefficients \f$ \boldsymbol c \f$ and all diagnostic statistics:
<pre>SELECT (\ref linregr(<em>dependentVariable</em>, <em>independentVariables</em>)).*
FROM <em>sourceName</em>;</pre>
  Output:
  <pre>
coef | r2 | std_err | t_stats | p_values | condition_no
-----+----+---------+---------+----------+-------------
                          ...
</pre>
- Get vector of coefficients \f$ \boldsymbol c \f$:\n
  <pre>SELECT (\ref linregr(<em>dependentVariable</em>, <em>independentVariables</em>)).coef
FROM <em>sourceName</em>;</pre>
- Get a subset of the output columns, e.g., only the array of coefficients
  \f$ \boldsymbol c \f$, the coefficient of determination \f$ R^2 \f$, and
  the array of p-values \f$ \boldsymbol p \f$:
  <pre>SELECT (lr).coef, (lr).r2, (lr).p_values
FROM (
    SELECT \ref linregr(<em>dependentVariable</em>, <em>independentVariables</em>) AS lr
    FROM <em>sourceName</em>
) AS subq;</pre>

@examp

The following example is taken from http://www.stat.columbia.edu/~martin/W2110/SAS_7.pdf.

-#  Create the sample data set:
\verbatim
sql> CREATE TABLE houses (id INT, tax INT, bedroom INT, bath FLOAT, price INT, size INT, lot INT);
sql> COPY houses FROM STDIN WITH DELIMITER '|';
  1 |  590 |       2 |    1 |  50000 |  770 | 22100
  2 | 1050 |       3 |    2 |  85000 | 1410 | 12000
  3 |   20 |       3 |    1 |  22500 | 1060 |  3500
  4 |  870 |       2 |    2 |  90000 | 1300 | 17500
  5 | 1320 |       3 |    2 | 133000 | 1500 | 30000
  6 | 1350 |       2 |    1 |  90500 |  820 | 25700
  7 | 2790 |       3 |  2.5 | 260000 | 2130 | 25000
  8 |  680 |       2 |    1 | 142500 | 1170 | 22000
  9 | 1840 |       3 |    2 | 160000 | 1500 | 19000
 10 | 3680 |       4 |    2 | 240000 | 2790 | 20000
 11 | 1660 |       3 |    1 |  87000 | 1030 | 17500
 12 | 1620 |       3 |    2 | 118600 | 1250 | 20000
 13 | 3100 |       3 |    2 | 140000 | 1760 | 38000
 14 | 2070 |       2 |    3 | 148000 | 1550 | 14000
 15 |  650 |       3 |  1.5 |  65000 | 1450 | 12000
\.
\endverbatim
-#  You can call the linregr() function for an individual metric:
\verbatim
sql> SELECT (linregr(price, array[1, bedroom, bath, size])).coef FROM houses;
                                  coef
------------------------------------------------------------------------
 {27923.4334170641,-35524.7753390234,2269.34393735323,130.793920208133}
(1 row)

sql> SELECT (linregr(price, array[1, bedroom, bath, size])).r2 FROM houses;
        r2
-------------------
 0.745374010140315
(1 row)

sql> SELECT (linregr(price, array[1, bedroom, bath, size])).std_err FROM houses;
                               std_err
----------------------------------------------------------------------
 {56306.4821787474,25036.6537279169,22208.6687270562,36.208642285651}
(1 row)

sql> SELECT (linregr(price, array[1, bedroom, bath, size])).t_stats FROM houses;
                                t_stats
------------------------------------------------------------------------
 {0.495918628487924,-1.41891067892239,0.10218279921428,3.6122293450358}
(1 row)

sql> SELECT (linregr(price, array[1, bedroom, bath, size])).p_values FROM houses;
                                  p_values
-----------------------------------------------------------------------------
 {0.629711069315512,0.183633155781461,0.920450514073051,0.00408159079312354}
(1 row)
\endverbatim
-#  Alternatively you can call the linreg() function for the full record:
\verbatim
sql> \x on
Expanded display is on.
<<<<<<< HEAD
sql> SELECT (r).* FROM (SELECT linregr(price, array[1, bedroom, bath, size]) as r FROM houses) q;
=======
sql> SELECT (r).* FROM (SELECT linregr(price, array[1, bedroom, bath, size]) AS r FROM houses) q;
>>>>>>> 22e0a706
-[ RECORD 1 ]+----------------------------------------------------------------------------
coef         | {27923.4334170641,-35524.7753390234,2269.34393735323,130.793920208133}
r2           | 0.745374010140315
std_err      | {56306.4821787474,25036.6537279169,22208.6687270562,36.208642285651}
t_stats      | {0.495918628487924,-1.41891067892239,0.10218279921428,3.6122293450358}
p_values     | {0.629711069315512,0.183633155781461,0.920450514073051,0.00408159079312354}
condition_no | 95707449.2236497

\endverbatim

@literature

[1] Cosma Shalizi: Statistics 36-350: Data Mining, Lecture Notes, 21 October
    2009, http://www.stat.cmu.edu/~cshalizi/350/lectures/17/lecture-17.pdf

@sa File linear.sql_in documenting the SQL functions.

@internal
@sa Namespace \ref madlib::modules::regress
    documenting the implementation in C++
@endinternal
*/

CREATE TYPE MADLIB_SCHEMA.linregr_result AS (
    coef DOUBLE PRECISION[],
    r2 DOUBLE PRECISION,
    std_err DOUBLE PRECISION[],
    t_stats DOUBLE PRECISION[],
    p_values DOUBLE PRECISION[],
    condition_no DOUBLE PRECISION
);

CREATE OR REPLACE FUNCTION MADLIB_SCHEMA.linregr_transition(
    state MADLIB_SCHEMA.bytea8,
    y DOUBLE PRECISION,
    x DOUBLE PRECISION[])
RETURNS MADLIB_SCHEMA.bytea8
AS 'MODULE_PATHNAME'
LANGUAGE C
IMMUTABLE STRICT;

CREATE OR REPLACE FUNCTION MADLIB_SCHEMA.linregr_merge_states(
    state1 MADLIB_SCHEMA.bytea8,
    state2 MADLIB_SCHEMA.bytea8)
RETURNS MADLIB_SCHEMA.bytea8
AS 'MODULE_PATHNAME'
LANGUAGE C
IMMUTABLE STRICT;

-- Final functions
CREATE OR REPLACE FUNCTION MADLIB_SCHEMA.linregr_final(
    state MADLIB_SCHEMA.bytea8)
RETURNS MADLIB_SCHEMA.linregr_result
AS 'MODULE_PATHNAME'
LANGUAGE C IMMUTABLE STRICT;

/**
 * @brief Compute linear regression coefficients and diagnostic statistics.
 *
 * @param dependentVariable Column containing the dependent variable
 * @param independentVariables Column containing the array of independent variables
 *
 * @par
 * To include an intercept in the model, set one coordinate in the
 * <tt>independentVariables</tt> array to 1.
 *
 * @return A composite value:
 *  - <tt>coef FLOAT8[]</tt> - Array of coefficients, \f$ \boldsymbol c \f$
 *  - <tt>r2 FLOAT8</tt> - Coefficient of determination, \f$ R^2 \f$
 *  - <tt>std_err FLOAT8[]</tt> - Array of standard errors,
 *    \f$ \mathit{se}(c_1), \dots, \mathit{se}(c_k) \f$
 *  - <tt>t_stats FLOAT8[]</tt> - Array of t-statistics, \f$ \boldsymbol t \f$
 *  - <tt>p_values FLOAT8[]</tt> - Array of p-values, \f$ \boldsymbol p \f$
 *  - <tt>condition_no FLOAT8</tt> - The condition number of matrix
 *    \f$ X^T X \f$.
 *
 * @usage
 *  - Get vector of coefficients \f$ \boldsymbol c \f$ and all diagnostic
 *    statistics:\n
 *    <pre>SELECT (linregr(<em>dependentVariable</em>, <em>independentVariables</em>)).*
 *FROM <em>sourceName</em>;</pre>
 *  - Get vector of coefficients \f$ \boldsymbol c \f$:\n
 *    <pre>SELECT (linregr(<em>dependentVariable</em>, <em>independentVariables</em>)).coef
 *FROM <em>sourceName</em>;</pre>
 *  - Get a subset of the output columns, e.g., only the array of coefficients
 *    \f$ \boldsymbol c \f$, the coefficient of determination \f$ R^2 \f$, and
 *    the array of p-values \f$ \boldsymbol p \f$:
 *    <pre>SELECT (lr).coef, (lr).r2, (lr).p_values
 *FROM (
 *    SELECT linregr(<em>dependentVariable</em>, <em>independentVariables</em>) AS lr
 *    FROM <em>sourceName</em>
 *) AS subq;</pre>
 */
CREATE AGGREGATE MADLIB_SCHEMA.linregr(
    /*+ "dependentVariable" */ DOUBLE PRECISION,
    /*+ "independentVariables" */ DOUBLE PRECISION[]) (

    SFUNC=MADLIB_SCHEMA.linregr_transition,
    STYPE=MADLIB_SCHEMA.bytea8,
    FINALFUNC=MADLIB_SCHEMA.linregr_final,
    m4_ifdef(`__GREENPLUM__',`prefunc=MADLIB_SCHEMA.linregr_merge_states,')
    INITCOND=''
);<|MERGE_RESOLUTION|>--- conflicted
+++ resolved
@@ -208,11 +208,7 @@
 \verbatim
 sql> \x on
 Expanded display is on.
-<<<<<<< HEAD
-sql> SELECT (r).* FROM (SELECT linregr(price, array[1, bedroom, bath, size]) as r FROM houses) q;
-=======
 sql> SELECT (r).* FROM (SELECT linregr(price, array[1, bedroom, bath, size]) AS r FROM houses) q;
->>>>>>> 22e0a706
 -[ RECORD 1 ]+----------------------------------------------------------------------------
 coef         | {27923.4334170641,-35524.7753390234,2269.34393735323,130.793920208133}
 r2           | 0.745374010140315
