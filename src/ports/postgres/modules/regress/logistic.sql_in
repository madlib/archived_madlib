--- conflicted
+++ resolved
@@ -80,7 +80,6 @@
     z_i = \frac{c_i}{\mathit{se}(c_i)}
     \,.
 \f]
-<<<<<<< HEAD
 
 The Wald \f$ p \f$-value for coefficient \f$ i \f$ gives the probability (under
 the assumptions inherent in the Wald test) that the null hypothesis
@@ -98,25 +97,6 @@
 
 @input
 
-=======
-
-The Wald \f$ p \f$-value for coefficient \f$ i \f$ gives the probability (under
-the assumptions inherent in the Wald test) that the null hypothesis
-(\f$ c_i = 0 \f$) is false, i.e., the probability that \f$ c_i \f$ differs
-significantly from 0. Letting \f$ F \f$ denote the cumulative density
-function of a standard normal distribution, the Wald \f$ p \f$-value for
-coefficient \f$ i \f$ is therefore
-\f[
-    p_i = \Pr(|Z| \geq |z_i|) = 2 \cdot (1 - F( |z_i| ))
-\f]
-where \f$ Z \f$ is a standard normally distributed random variable.
-
-The odds ratio for coefficient \f$ i \f$ is estimated as \f$ \exp(c_i) \f$.
-
-
-@input
-
->>>>>>> 7f70bb74
 The training data is expected to be of the following form:\n
 <pre>{TABLE|VIEW} <em>sourceName</em> (
     ...
@@ -129,10 +109,6 @@
 - Get vector of coefficients \f$ \boldsymbol c \f$ and all diagnostic
   statistics:\n
   <pre>SELECT * FROM \ref logregr('<em>sourceName</em>', '<em>dependentVariable</em>', '<em>independentVariables</em>');</pre>
-<<<<<<< HEAD
-  .
-=======
->>>>>>> 7f70bb74
   Output:
   <pre>coef | log_likelihood | std_err | z_stats | p_values | odd_ratios
 -----+----------------+---------+---------+----------+-----------
@@ -159,13 +135,9 @@
  {1,-4.41880372352898,0.883616517763585}     | t
  {1,4.16272420901805,0.598018785007298}      | t
 [...]
-<<<<<<< HEAD
-
-=======
 @endverbatim
 -# Run the logistic regression function:
 @verbatim 
->>>>>>> 7f70bb74
 # SELECT * FROM madlib.logregr('data', 'val', 'r1', 100, 'irls', 0.001); 
  
                           coef                          |  log_likelihood   |                         std_err                          |                        z_stats                        |                           p_values                            |                      odd_ratios                      
@@ -174,20 +146,6 @@
 (1 row) 
 @endverbatim
 
-<<<<<<< HEAD
-@sa File logistic.sql_in (documenting the SQL functions)
-
-@internal
-@sa Namespace logistic (documenting the driver/outer loop implemented in
-    Python), Classes
-    \ref madlib::modules::regress::LogisticRegressionIRLS "LogisticRegressionIRLS"
-    and
-    \ref madlib::modules::regress::LogisticRegressionCG "LogisticRegressionCG"
-    documenting the implementation in C++
-@endinternal
-
-=======
->>>>>>> 7f70bb74
 @literature
 
 A somewhat random selection of nice write-ups, with valuable pointers into
@@ -214,8 +172,6 @@
     pp. 685-688, http://komarix.org/ac/papers/tr-irls.short.pdf
     </dd>
 </dl>
-<<<<<<< HEAD
-=======
 
 @sa File logistic.sql_in (documenting the SQL functions)
 
@@ -228,7 +184,6 @@
     documenting the implementation in C++
 @endinternal
 
->>>>>>> 7f70bb74
 */
 
 DROP TYPE IF EXISTS MADLIB_SCHEMA.logregr_result;
