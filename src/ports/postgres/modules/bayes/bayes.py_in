--- conflicted
+++ resolved
@@ -245,19 +245,14 @@
 				classify.key,
 				featureprobs.class,
 				classify.attr, max(classify.value) as cvalue,
-<<<<<<< HEAD
-				max(classify.value)::DOUBLE PRECISION || array_agg(featureprobs.value) as fpvalue,
-				0::bigint || array_agg(featureprobs.cnt) as fp_cnt,
-=======
-				max(classify.value)::DOUBLE PRECISION ||
+				max(classify.value)::FLOAT8 ||
                     m4_ifdef(<!__GREENPLUM__!>,<!m4_ifdef(<!__HAS_ORDERED_AGGREGATES__!>,,<!
                         {schema_madlib}.!>)!>)
-                    array_agg(featureprobs.value) as fpvalue,
+                    array_agg(featureprobs.value)::FLOAT8[] as fpvalue,
 				0::bigint ||
                     m4_ifdef(<!__GREENPLUM__!>,<!m4_ifdef(<!__HAS_ORDERED_AGGREGATES__!>,,<!
                         {schema_madlib}.!>)!>)
                     array_agg(featureprobs.cnt) as fp_cnt,
->>>>>>> 18f36d08
 				max(featureprobs.attr_cnt) as fp_attr_cnt,
 				classpriors.class_cnt,
 				classpriors.all_cnt
