--- conflicted
+++ resolved
@@ -8,15 +8,10 @@
 
 #include <dbconnector/dbconnector.hpp>
 
-<<<<<<< HEAD
-#include <float.h>
-#include <boost/math/distributions/students_t.hpp>
-=======
 // The error function is in C99 and TR1, but not in the official C++ Standard
 // (before C++11). We therefore use the Boost implementation
 #include <boost/math/special_functions/erf.hpp>
 
->>>>>>> 1da1cac5
 
 namespace madlib {
   namespace modules {
@@ -35,68 +30,6 @@
 		const double        x  = *arg++;
 		const double        df = *arg;
 
-<<<<<<< HEAD
-        
-		/* We want to ensure df > 0 */
-		if (df <= 0)
-		  throw std::domain_error("Student's t-distribution undefined for "
-								  "degree of freedom <= 0");
-
-		return boost::math::cdf( boost::math::students_t(df), x);
-	  }
-
-	  /**
-	   * @brief Student's-t probability density function: In-database interface
-	   * 
-	   * Compute \f$ Pr[T <= t] \f$ for Student-t distributed T with \f$ \nu \f$
-	   * degrees of freedom.
-	   *
-	   * Note: Implemented using the boost library.
-	   */
-	  AnyType students_t_pdf(AbstractDBInterface & /* db */, AnyType args) {
-		AnyType::iterator   arg(args);
-		const double        x  = *arg++;
-		const double        df = *arg;
-        
-		/* We want to ensure df > 0 */
-		if (df <= 0)
-		  throw std::domain_error("Student's t-distribution undefined for "
-								  "degree of freedom <= 0");
-
-		return boost::math::pdf( boost::math::students_t(df), x);
-	  }
-
-	  /**
-	   * @brief Student's-t quantile function: In-database interface
-	   * 
-	   * Returns the value of the random variable x such that \f$ Pr[T <= x] = p \f$
-	   * for Student's-t distributed T with \f$ \nu \f$ degrees of freedom.
-	   *
-	   * Note: Implemented using the boost library.
-	   */
-	  AnyType students_t_quantile(AbstractDBInterface & /* db */, AnyType args) {
-		AnyType::iterator   arg(args);
-		const double        p  = *arg++;
-		const double        df = *arg;
-        
-		/* We want to ensure df > 0 */
-		if (df <= 0)
-		  throw std::domain_error("Student's t-distribution undefined for "
-								  "degree of freedom <= 0");
-		if (p < 0 || p > 1)
-		  throw std::domain_error("Student's t probability must be in the "
-								  "range [0,1]");
-		if (p < DBL_EPSILON)
-		  return -INFINITY;
-		if (p > 1 - DBL_EPSILON)
-		  return INFINITY;
-
-		return boost::math::quantile( boost::math::students_t(df), p);
-	  }
-
-	} // namespace prob
-  } // namespace modules
-=======
 namespace modules {
 
 namespace prob {
@@ -280,5 +213,4 @@
 
 } // namespace modules
 
->>>>>>> 1da1cac5
 } // namespace regress