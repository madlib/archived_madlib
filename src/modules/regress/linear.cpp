--- conflicted
+++ resolved
@@ -6,37 +6,17 @@
  *
  *//* ----------------------------------------------------------------------- */
 
-<<<<<<< HEAD
-#include <modules/regress/linear.hpp>
-#include <modules/prob/student.hpp>
-#include <utils/Reference.hpp>
-
-// Floating-point classification functions are in C99 and TR1, but not in the
-// official C++ Standard (before C++0x). We therefore use the Boost implementation
-#include <boost/math/special_functions/fpclassify.hpp>
-#include <boost/math/distributions/students_t.hpp>
-
-
-// Import names from Armadillo
-using arma::vec;
-using arma::mat;
-using arma::as_scalar;
-=======
 #include <dbconnector/dbconnector.hpp>
 #include <modules/shared/HandleTraits.hpp>
 #include <modules/prob/prob.hpp>
->>>>>>> 1da1cac5
 
 namespace madlib {
 
 namespace modules {
 
-<<<<<<< HEAD
-=======
 // Import names from other MADlib modules
 using prob::studentT_CDF;
 
->>>>>>> 1da1cac5
 namespace regress {
 
 // Workaround for Doxygen: A header file that does not declare namespaces is to
@@ -319,18 +299,11 @@
     
     // Vector of p-values: For efficiency reasons, we want to return this
     // by reference, so we need to bind to db memory
-<<<<<<< HEAD
-    DoubleCol pValues(db.allocator(), state.widthOfX);
-	boost::math::students_t dist(state.numRows - state.widthOfX);
-    for (int i = 0; i < state.widthOfX; i++)
-	    pValues(i) = 2. * (1. - boost::math::cdf(dist, std::fabs( tStats(i) )));
-=======
     HandleMap<ColumnVector> pValues(allocateArray<double>(state.widthOfX));
     for (int i = 0; i < state.widthOfX; i++)
         pValues(i) = 2. * (1. - studentT_CDF(
                                     state.numRows - state.widthOfX,
                                     std::fabs( tStats(i) )));
->>>>>>> 1da1cac5
     
     // Return all coefficients, standard errors, etc. in a tuple
     AnyType tuple;
