--- conflicted
+++ resolved
@@ -3617,11 +3617,7 @@
     table_names             TEXT[] = '{classified_instance_ping,classified_instance_pong}';
 BEGIN
     time_stamp = clock_timestamp();
-<<<<<<< HEAD
-    
-=======
-
->>>>>>> 625a396d
+
     -- Move the block to the beginning in case we need remove some temp tables
     IF (is_result_temp) THEN
         create_text = 'CREATE TEMP TABLE ';
@@ -3629,11 +3625,7 @@
     ELSE
         create_text = 'CREATE TABLE ';
     END IF;
-<<<<<<< HEAD
-    
-=======
-
->>>>>>> 625a396d
+
     PERFORM MADLIB_SCHEMA.__assert
             (
                 (classification_table_name IS NOT NULL) AND
