--- conflicted
+++ resolved
@@ -864,7 +864,7 @@
         );
 END
 $$ LANGUAGE PLPGSQL;
-	
+
 
 /*
  * generate the training instances for current leaf nodes by union all statement for postgres
@@ -1259,9 +1259,9 @@
     best_answer        FLOAT8[];
 BEGIN	 
 	exec_begin = clock_timestamp();
-	
+
 	TRUNCATE info_impurity;
-	
+
 	SELECT MADLIB_SCHEMA.__format
         (
         'INSERT INTO info_impurity 
@@ -1418,7 +1418,7 @@
     	gt             BIGINT,
     	assigned_nid   BIGINT
 	) m4_ifdef(`__GREENPLUM__', `DISTRIBUTED BY (fid, fval)');
-	
+
     DROP TABLE IF EXISTS training_instance_aux CASCADE;
     CREATE TEMP TABLE training_instance_aux
     (
@@ -1462,7 +1462,7 @@
     --      cat_size:       Number of data point at this node.
     --      parent_id:      Id of the parent branch.
     --      lmc_nid:        Leftmost child (lmc) node id of the node represented by the current row.
-    --      lmc_fval:       The feature value which leads to the lmc node.    
+    --      lmc_fval:       The feature value which leads to the lmc node.
     --                      An example of getting all the child nodes' ids and condition values
     --                      1. Get the right most node id
     --                      SELECT DISTINCT ON(parent_id) id FROM tree_table WHERE parent_id = $pid ORDER BY parent_id, id desc
@@ -1472,9 +1472,9 @@
     --                      WHILE (lmc_nid IS NOT NULL) AND (0 < node_count AND lmc_nid <= max_child_nid) LOOP
     --                          ...
     --                          lmc_nid  = lmc_nid  + 1;
-    --                          lmc_fval = lmc_fval + 1; 
-    --                          SELECT COUNT(id) FROM tree_table WHERE id = $lmc_nid AND parent_id = $pid 
-    --                          INTO node_count;        
+    --                          lmc_fval = lmc_fval + 1;
+    --                          SELECT COUNT(id) FROM tree_table WHERE id = $lmc_nid AND parent_id = $pid
+    --                          INTO node_count;
     --                      END LOOP;
     --      is_feature_cont: It specifies whether the selected feature is a continuous feature.
     --      split_value:    For continuous feature, it specifies the split value. Otherwise, 
@@ -1715,7 +1715,7 @@
 
         SELECT MADLIB_SCHEMA.__format
             (
-                'UPDATE % t1 SET lmc_nid = NULL, lmc_fval = NULL, maxclass = t2.maxclass 
+                'UPDATE % t1 SET lmc_nid = NULL, lmc_fval = NULL, maxclass = t2.maxclass
                  FROM selected_parent_ids_rep t2
                  WHERE t1.id = t2.parent_id;',
                 tree_table_name
@@ -1830,7 +1830,7 @@
         SELECT MADLIB_SCHEMA.__format
             (
                 'UPDATE %  
-                SET lmc_nid = NULL, lmc_fval = NULL 
+                SET lmc_nid = NULL, lmc_fval = NULL
                 WHERE id IN 
                     (SELECT parent_id FROM selected_parent_ids_ebp)',
                 tree_table_name
@@ -1862,20 +1862,20 @@
     EXECUTE 'TRUNCATE '||result_tree_table_name||';';
     
     -- populate result tree table with the rows in tree_internal
-    EXECUTE ' INSERT INTO ' || 
-            result_tree_table_name || 
+    EXECUTE ' INSERT INTO ' ||
+            result_tree_table_name ||
             ' SELECT *  FROM tree_internal WHERE COALESCE(cat_size,0) > 0';
-    
+
     -- for each node, find the left most child node id and the feature value, and
-    -- update the node's lmc_nid and lmc_fval column     
+    -- update the node's lmc_nid and lmc_fval column
     SELECT MADLIB_SCHEMA.__format
             (
                 'UPDATE % k
                  SET lmc_nid = g.lmc_nid, lmc_fval = g.lmc_fval
-                 FROM  
+                 FROM
                     (
                     SELECT parent_id,
-                           min(id) as lmc_nid, 
+                           min(id) as lmc_nid,
                            min(tree_location[array_upper(tree_location,1)]) as lmc_fval
                     FROM %
                     GROUP BY parent_id
@@ -1886,7 +1886,7 @@
                     result_tree_table_name
                     ]
             )
-    INTO curstmt;   
+    INTO curstmt;
     EXECUTE curstmt;
 END
 $$ LANGUAGE PLPGSQL;
@@ -1986,7 +1986,7 @@
     
     EXECUTE 'DROP TABLE IF EXISTS instance_selection CASCADE';
     EXECUTE 'CREATE TEMP TABLE instance_selection AS SELECT id, 1::BIGINT as assigned_nid FROM ' || 
-	         training_table_name || 
+             training_table_name ||
             ' m4_ifdef(`__GREENPLUM__', `DISTRIBUTED BY (id)')';
     
     EXECUTE 'CREATE INDEX instance_selection_selection_index ON instance_selection (assigned_nid)';
@@ -2004,7 +2004,7 @@
         RAISE EXCEPTION 'The number of classes must be in range 2 to 8,000,000!';
     END IF;
     
-    EXECUTE 'INSERT INTO tree_internal (id, tree_location, feature, probability, maxclass, 
+    EXECUTE 'INSERT INTO tree_internal (id, tree_location, feature, probability, maxclass,
         split_gain, live, cat_size, parent_id) 
         VALUES(1, ARRAY[0], 0, 1, 1, 1, 1, 0, 0);';
     nid = nid + 1; -- next started ID for the tree node
@@ -2031,7 +2031,7 @@
 
         EXECUTE 'SELECT id FROM tree_internal WHERE live = 1 ORDER BY id LIMIT 1;' INTO assigned_nid;
         
-	max_nid = nid - 1;
+        max_nid = nid - 1;
 
         FOR selection_index IN 1..(nid - assigned_nid) LOOP
             selection_visit[selection_index] = 'f';
@@ -2071,7 +2071,7 @@
                         feature_dimension, 
                         num_classes, 
                         assigned_nid, 
-                        nid - assigned_nid, 
+                        nid - assigned_nid,
                         'training_instance',
                         confidence_level,
                         training_table_meta,
@@ -2149,11 +2149,11 @@
                 FOR i IN 1..answer.distinct_features LOOP
                     temp_location = location;
                     temp_location[array_upper(temp_location,1)+1] = i;
-                    EXECUTE 'INSERT INTO tree_internal (id, tree_location, feature, probability, 
+                    EXECUTE 'INSERT INTO tree_internal (id, tree_location, feature, probability,
                         maxclass, split_gain, live, parent_id) 
                         VALUES('				||
 			    nid					||
-			    ', ARRAY['                          || 
+			    ', ARRAY['                          ||
                             array_to_string(temp_location, ',') ||
                             '], 0, 1, 1, 1, 1, '                || 
                             answer.node_id                      ||
@@ -2185,7 +2185,7 @@
                 FOR i IN 1..2 LOOP
                     temp_location = location;
                     temp_location[array_upper(temp_location,1)+1] = i;
-                    EXECUTE 'INSERT INTO tree_internal (id, tree_location, feature, probability, 
+                    EXECUTE 'INSERT INTO tree_internal (id, tree_location, feature, probability,
                         maxclass, split_gain, live, parent_id) 
                         VALUES('				||
 			    nid					||
@@ -2400,8 +2400,7 @@
             training_table_name IS NOT NULL AND
             MADLIB_SCHEMA.__table_exists
                 (
-                    MADLIB_SCHEMA.__get_schema_name(training_table_name),
-                    MADLIB_SCHEMA.__strip_schema_name(training_table_name)
+                    training_table_name
                 ),
             'the specified training table' || coalesce('<' || training_table_name || '> does not exist', ' is NULL')
         );
@@ -2410,8 +2409,7 @@
         (
             MADLIB_SCHEMA.__column_exists
                 (
-                    MADLIB_SCHEMA.__get_schema_name(training_table_name),
-                    MADLIB_SCHEMA.__strip_schema_name(training_table_name),
+                    training_table_name,
                     lower(btrim(id_col_name, ' '))
                 ),
             'the specified training table<' || training_table_name || '> does not have column ''' || id_col_name || ''''
@@ -2421,8 +2419,7 @@
         (
             MADLIB_SCHEMA.__column_exists
                 (
-                    MADLIB_SCHEMA.__get_schema_name(training_table_name),
-                    MADLIB_SCHEMA.__strip_schema_name(training_table_name),
+                    training_table_name,
                     lower(btrim(class_col_name, ' '))
                 ),
             'the specified training table<' || training_table_name || '> does not have column ''' || class_col_name || ''''
@@ -2433,8 +2430,7 @@
             validation_table_name IS NULL OR
             MADLIB_SCHEMA.__table_exists
                 (
-                    MADLIB_SCHEMA.__get_schema_name(validation_table_name),
-                    MADLIB_SCHEMA.__strip_schema_name(validation_table_name)
+                    validation_table_name
                 ),
              'the specified validation table<' || validation_table_name || '> does not exist'
         );
@@ -2445,8 +2441,7 @@
                 (
                  NOT MADLIB_SCHEMA.__table_exists
                     (
-                        MADLIB_SCHEMA.__get_schema_name(result_tree_table_name),
-                        MADLIB_SCHEMA.__strip_schema_name(result_tree_table_name)
+                        result_tree_table_name
                     )
                 ),
                 'the specified result tree table' || coalesce('<' || result_tree_table_name || '> exists', ' is NULL')
@@ -2781,8 +2776,7 @@
                 (
                  MADLIB_SCHEMA.__table_exists
                     (
-                        MADLIB_SCHEMA.__get_schema_name(tree_table_name),
-                        MADLIB_SCHEMA.__strip_schema_name(tree_table_name)
+                        tree_table_name
                     )
                 ),
                 'the specified tree table' || coalesce('<' || tree_table_name || '> does not exists', ' is NULL')
@@ -2806,7 +2800,7 @@
     classtable_name = MADLIB_SCHEMA.__get_classtable_name(metatable_name);
     class_column_name = MADLIB_SCHEMA.__get_class_column_name(metatable_name);
     
-    EXECUTE 'SELECT id, maxclass, probability, cat_size, lmc_nid, lmc_fval FROM ' || tree_table_name || ' WHERE id = 1' 
+    EXECUTE 'SELECT id, maxclass, probability, cat_size, lmc_nid, lmc_fval FROM ' || tree_table_name || ' WHERE id = 1'
     INTO rec;
     
     -- in case the root node is leaf
@@ -2942,7 +2936,7 @@
             array_to_string(tree_location, '''') || key AS location,
             0  AS rlid                                  
         FROM
-            (SELECT id, feature, tree_location, lmc_nid, lmc_fval, split_value 
+            (SELECT id, feature, tree_location, lmc_nid, lmc_fval, split_value
              FROM %
              WHERE lmc_nid IS NOT NULL
             ) n1
@@ -3379,7 +3373,7 @@
 
     SELECT MADLIB_SCHEMA.__format
             (
-                'SELECT tree_location, feature, is_feature_cont, 
+                'SELECT tree_location, feature, is_feature_cont,
                         split_value, maxclass,cat_size,probability
                  FROM %
                  WHERE id = %',
@@ -3390,8 +3384,8 @@
              )
     INTO curstmt;
     
-    EXECUTE curstmt INTO tree_location, feature, is_feature_cont, 
-                         temp_split_value, maxclass, cat_size, probability;  
+    EXECUTE curstmt INTO tree_location, feature, is_feature_cont,
+                         temp_split_value, maxclass, cat_size, probability;
 
     curr_value = tree_location[array_upper(tree_location,1)];
 
@@ -3438,38 +3432,29 @@
         depth >= max_depth) THEN
         RETURN ret;
     END IF;
-    
+
     curstmt = MADLIB_SCHEMA.__format
                 (
                     'SELECT id
                      FROM %
-<<<<<<< HEAD
-                     WHERE parent_id = % 
-=======
                      WHERE parent_id = %
->>>>>>> 625a396d
                      ORDER BY id',
                     ARRAY[
                         tree_table,
                         MADLIB_SCHEMA.__to_char(id)
                         ]
                 );
-    
+
     FOR child_nid IN EXECUTE curstmt LOOP
         ret = ret || MADLIB_SCHEMA.__display_tree_no_ordered_aggr(
-                        tree_table, 
-                        child_nid, 
-                        feature, 
-                        depth + 1, 
-                        is_feature_cont, 
-                        temp_split_value, 
+                        tree_table,
+                        child_nid,
+                        feature,
+                        depth + 1,
+                        is_feature_cont,
+                        temp_split_value,
                         metatable_name,
-<<<<<<< HEAD
-                        max_depth
-                        );    
-=======
                         max_depth);
->>>>>>> 625a396d
     END LOOP;
 
     RETURN ret;
@@ -3546,8 +3531,7 @@
                 (
                  MADLIB_SCHEMA.__table_exists
                     (
-                        MADLIB_SCHEMA.__get_schema_name(tree_table),
-                        MADLIB_SCHEMA.__strip_schema_name(tree_table)
+                        tree_table
                     )
                 ),
                 'the specified tree table' || coalesce('<' || tree_table || '> does not exists', ' is NULL')
@@ -3634,14 +3618,21 @@
 BEGIN
     time_stamp = clock_timestamp();
 
+    -- Move the block to the beginning in case we need remove some temp tables
+    IF (is_result_temp) THEN
+        create_text = 'CREATE TEMP TABLE ';
+        EXECUTE 'DROP TABLE IF EXISTS '||result_table_name;
+    ELSE
+        create_text = 'CREATE TABLE ';
+    END IF;
+
     PERFORM MADLIB_SCHEMA.__assert
             (
                 (classification_table_name IS NOT NULL) AND
                 (
                  MADLIB_SCHEMA.__table_exists
                     (
-                        MADLIB_SCHEMA.__get_schema_name(classification_table_name),
-                        MADLIB_SCHEMA.__strip_schema_name(classification_table_name)
+                        classification_table_name
                     )
                 ),
                 'the specified classification table' || coalesce('<' || classification_table_name || '> does not exists', ' is NULL')
@@ -3653,8 +3644,7 @@
                 (
                  MADLIB_SCHEMA.__table_exists
                     (
-                        MADLIB_SCHEMA.__get_schema_name(tree_table_name),
-                        MADLIB_SCHEMA.__strip_schema_name(tree_table_name)
+                        tree_table_name
                     )
                 ),
                 'the specified tree table' || coalesce('<' || tree_table_name || '> does not exists', ' is NULL')
@@ -3666,8 +3656,7 @@
                 (
                  NOT MADLIB_SCHEMA.__table_exists
                     (
-                        MADLIB_SCHEMA.__get_schema_name(result_table_name),
-                        MADLIB_SCHEMA.__strip_schema_name(result_table_name)
+                        result_table_name
                     )
                 ),
                 'the specified result table' || coalesce('<' || result_table_name || '> exists', ' is NULL')
@@ -3720,13 +3709,6 @@
         leaf_id     INT
     ) m4_ifdef(`__GREENPLUM__', `DISTRIBUTED BY (jump)');
     
-    IF (is_result_temp) THEN
-        create_text = 'CREATE TEMP TABLE ';
-        EXECUTE 'DROP TABLE IF EXISTS '||result_table_name;
-    ELSE
-        create_text = 'CREATE TABLE ';
-    END IF;
-    
     EXECUTE create_text || result_table_name || E'
     (
         id          INT,
@@ -3752,15 +3734,15 @@
         IF(verbosity) THEN  
             RAISE INFO 'new_depth: %', curr_level;
         END IF;
-        
-        table_pick = table_pick % 2 + 1; 
-        
+
+        table_pick = table_pick % 2 + 1;
+
         EXECUTE 'TRUNCATE '|| table_names[table_pick] ||';';
         EXECUTE 'SELECT count(id) FROM '||result_table_name||';' INTO size_finished;
-        
+
         IF(verbosity) THEN  
             RAISE INFO 'size_finished %', size_finished;
-        END IF;       
+        END IF;
         
         EXECUTE 'SELECT count(*) FROM '|| table_names[(table_pick) % 2 + 1] ||';' 
             INTO remains_to_classify;
@@ -3781,14 +3763,14 @@
                     CASE WHEN (gt.lmc_nid IS NULL) THEN
                         0
                     ELSE
-                        gt.lmc_nid + 
+                        gt.lmc_nid +
                         float8lt(gt.split_value, farray[gt.feature])::INT4 + 1 -
                         gt.lmc_fval
                     END
                 ELSE 
                     CASE WHEN (gt.lmc_nid IS NULL) THEN
                         0
-                    ELSE                    
+                    ELSE
                         gt.lmc_nid + farray[gt.feature] - gt.lmc_fval
                     END
                 END as newjump,
@@ -3817,11 +3799,11 @@
         INTO curstmt;     
         EXECUTE curstmt;
 
-        -- if the node (whose id is "jump") doesn't exist, 
-        -- then insert them into result table 
+        -- if the node (whose id is "jump") doesn't exist,
+        -- then insert them into result table
         -- (be classified to max_class of its corrsponding node)
         SELECT MADLIB_SCHEMA.__format(
-            'INSERT INTO %(id, jump, class, prob, parent_id, leaf_id) 
+            'INSERT INTO %(id, jump, class, prob, parent_id, leaf_id)
              SELECT id, 0, class, prob, parent_id, leaf_id
              FROM %
              WHERE jump NOT IN (SELECT id FROM %)',
@@ -3830,10 +3812,10 @@
                 table_names[table_pick],
                 tree_table_name
                 ]
-            ) 
+            )
         INTO curstmt;
         EXECUTE curstmt;
-        
+
         -- delete from the being classified data table
         SELECT MADLIB_SCHEMA.__format(
             'DELETE FROM %
@@ -3842,7 +3824,7 @@
                 table_names[table_pick],
                 tree_table_name
                 ]
-            ) 
+            )
         INTO curstmt;
         EXECUTE curstmt;
     END LOOP;
@@ -3870,15 +3852,9 @@
  * @param verbosity                     If set to 't' will use verbose mode
  *
  * @return The columns of classified table:
-<<<<<<< HEAD
- *  - <tt>id INT</tt>     - Record id.
- *  - <tt>class INT</tt>  - Predicted class. 
- *  - <tt>prob FLOAT</tt> - Probability of the predicted class.
-=======
  * - <tt>id INT</tt> - Record id.
  * - <tt>class (The same type as the class column in training set)</tt> - Predicted class.
  * - <tt>prob FLOAT</tt> - Probability of the predicted class.
->>>>>>> 625a396d
  */
 DROP FUNCTION IF EXISTS MADLIB_SCHEMA.c45_classify
     (
@@ -3898,6 +3874,9 @@
 RETURNS MADLIB_SCHEMA.c45_classify_result AS $$
 DECLARE
     encoded_table_name  TEXT := '';
+    temp_result_table   TEXT := '';
+    metatable_name      TEXT;
+    result_rec          RECORD;
     begin_time          TIMESTAMP;
     ret                 MADLIB_SCHEMA.c45_classify_result;
 BEGIN
@@ -3907,20 +3886,32 @@
     END IF;
     
     begin_time = clock_timestamp();
-    
+    temp_result_table = madlib.__strip_schema_name(result_table_name)||'_temp_result';
     SELECT MADLIB_SCHEMA.__c45_classify_internal
         (
         classification_table_name, 
         tree_table_name, 
-        result_table_name, 
-        'f',
+        temp_result_table,
+        't',
         verbosity
         )  INTO encoded_table_name;
-    
-    EXECUTE 'ALTER TABLE '||result_table_name||' DROP COLUMN jump;';
-    EXECUTE 'ALTER TABLE '||result_table_name||' DROP COLUMN parent_id;';
-    EXECUTE 'ALTER TABLE '||result_table_name||' DROP COLUMN leaf_id;';
+
+    metatable_name = MADLIB_SCHEMA.__get_metatable_name( tree_table_name );
+    -- metatable_name doesn't have a schema name, so add it here.
+    metatable_name = 'MADLIB_SCHEMA.'||metatable_name;
+    -- Get the meta table and column storing the encoding information of class.
+    EXECUTE 'SELECT column_name,table_name FROM '||metatable_name||
+            ' WHERE column_type=''c'' LIMIT 1;'
+            INTO result_rec;
+    result_rec.table_name = 'MADLIB_SCHEMA.'||result_rec.table_name;
+
+   -- Decode the class information for convenience.
+    EXECUTE 'CREATE TABLE '||result_table_name||' AS SELECT n.id, m.'||result_rec.column_name
+        ||' as class,n.prob FROM '||temp_result_table||' n,'||result_rec.table_name
+        ||' m WHERE n.class=m.key m4_ifdef(`__GREENPLUM__', `DISTRIBUTED BY (id)');';
+
     EXECUTE 'DROP TABLE IF EXISTS ' || encoded_table_name || ';';
+    EXECUTE 'DROP TABLE IF EXISTS ' || temp_result_table || ';';
     EXECUTE 'SELECT COUNT(*) FROM ' ||classification_table_name||';' INTO ret.input_set_size;
     
     ret.cost_time = clock_timestamp() - begin_time;
@@ -3937,15 +3928,9 @@
  * @param result_table_name             Name of result table
  *
  * @return The columns of classified table:
-<<<<<<< HEAD
- *  - <tt>id INT</tt>     - Record id.
- *  - <tt>class INT</tt>  - Predicted class. 
- *  - <tt>prob FLOAT</tt> - Probability of the predicted class.
-=======
  * - <tt>id INT</tt> - Record id.
  * - <tt>class (The same type as the class column in training set)</tt> - Predicted class.
  * - <tt>prob FLOAT</tt> - Probability of the predicted class.
->>>>>>> 625a396d
  */
 DROP FUNCTION IF EXISTS MADLIB_SCHEMA.c45_classify
     (
@@ -3973,7 +3958,7 @@
 	       result_table_name,
 	       'f'
 	       );
-	       
+
     RETURN ret;
 END $$ LANGUAGE PLPGSQL;
 
@@ -4021,8 +4006,7 @@
                 (
                  MADLIB_SCHEMA.__table_exists
                     (
-                        MADLIB_SCHEMA.__get_schema_name(tree_table_name),
-                        MADLIB_SCHEMA.__strip_schema_name(tree_table_name)
+                        tree_table_name
                     )
                 ),
                 'the specified tree table' || coalesce('<' || tree_table_name || '> does not exist', ' is NULL')
@@ -4034,8 +4018,7 @@
                 (
                  MADLIB_SCHEMA.__table_exists
                     (
-                        MADLIB_SCHEMA.__get_schema_name(scoring_table_name),
-                        MADLIB_SCHEMA.__strip_schema_name(scoring_table_name)
+                        scoring_table_name
                     )
                 ),
                 'the specified scoring table' || coalesce('<' || scoring_table_name || '> does not exist', ' is NULL')
@@ -4045,8 +4028,7 @@
         (
             MADLIB_SCHEMA.__column_exists
                 (
-                    MADLIB_SCHEMA.__get_schema_name(scoring_table_name),
-                    MADLIB_SCHEMA.__strip_schema_name(scoring_table_name),
+                    scoring_table_name,
                     MADLIB_SCHEMA.__get_class_column_name(MADLIB_SCHEMA.__get_metatable_name(tree_table_name))
                 ),
             'the specified scoring table<' || scoring_table_name || '> does not have class column'
@@ -4124,15 +4106,14 @@
                 (
                  MADLIB_SCHEMA.__table_exists
                     (
-                        MADLIB_SCHEMA.__get_schema_name(result_tree_table_name),
-                        MADLIB_SCHEMA.__strip_schema_name(result_tree_table_name)
+                        result_tree_table_name
                     )
                 ),
                 'the specified tree table' || coalesce('<' || result_tree_table_name || '> does not exists', ' is NULL')
             ); 
                                     
                 
-    IF (MADLIB_SCHEMA.__table_exists('MADLIB_SCHEMA', 'training_info')) THEN
+    IF (MADLIB_SCHEMA.__table_exists('MADLIB_SCHEMA.training_info')) THEN
         metatable_name = MADLIB_SCHEMA.__get_metatable_name(result_tree_table_name);
         
         IF( metatable_name IS NOT NULL) THEN
