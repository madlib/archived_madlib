--- conflicted
+++ resolved
@@ -318,7 +318,6 @@
  *                          calculation of splitting criteria values. Please refer to
  *                          the definition of SCV_STATE_ARRAY_INDEX.
  * @param split_criterion   1- infogain; 2- gainratio; 3- gini.
- * @param feature_value     The feature value of current record under processing.
  * @param feature_value     The feature value of current record under processing.
  * @param class             The class of current record under processing.
  * @param is_cont           True- The feature is continuous. False- The feature is
@@ -1425,21 +1424,12 @@
     result_rec         RECORD;
     begin_func_exec    TIMESTAMP;
     best_answer        FLOAT8[];
-<<<<<<< HEAD
 BEGIN    
     begin_func_exec = clock_timestamp();
     
     TRUNCATE node_size_aux;
     
     SELECT MADLIB_SCHEMA.__format
-=======
-BEGIN	 
-	exec_begin = clock_timestamp();
-
-	TRUNCATE info_impurity;
-
-	SELECT MADLIB_SCHEMA.__format
->>>>>>> f260e83b
         (
         'INSERT INTO node_size_aux 
         SELECT tid,nid, 
@@ -1631,7 +1621,6 @@
     --      fid:            It is used to uniquely identify one feature.
     --      fval:           It is used to store the value of one feature.
     --      class:          The class of that record.
-<<<<<<< HEAD
     --      is_cont:        Whether this feature is continuous.
     --      split_value:    The split value for a continuous feature. It is 
     --                      of no use for discrete features.
@@ -1666,25 +1655,6 @@
         nid            INT,
         tid            INT
     ) m4_ifdef(`__GREENPLUM__', `DISTRIBUTED BY (fid, fval)');
-=======
-    --      weight:         The count of such a record.
-    --      assigned_nid:   This field is not used while removing redundant records.
-    --                      It is used to train a decision tree.
-
-
-	DROP TABLE IF EXISTS training_instance CASCADE;
-	CREATE TEMP TABLE training_instance
-	(
-    	fid            INTEGER,
-    	fval           FLOAT8,
-    	class          INTEGER,
-    	is_cont        BOOLEAN,
-    	split_value    FLOAT8,
-    	le             BIGINT,
-    	gt             BIGINT,
-    	assigned_nid   BIGINT
-	) m4_ifdef(`__GREENPLUM__', `DISTRIBUTED BY (fid, fval)');
->>>>>>> f260e83b
 
     DROP TABLE IF EXISTS training_instance_aux CASCADE;
     CREATE TEMP TABLE training_instance_aux
@@ -1731,17 +1701,11 @@
     --                      value indicates further split of the node represented by this row is needed.
     --      case_size:      The number of cases at this node.
     --      parent_id:      Id of the parent branch.
-<<<<<<< HEAD
     --      lmc_nid:        Leftmost child (lmc) node id of the node represented
     --                      by the current row.
     --      lmc_fval:       The feature value which leads to the lmc node.    
     --                      An example of getting all the child nodes' ids 
     --                      and condition values
-=======
-    --      lmc_nid:        Leftmost child (lmc) node id of the node represented by the current row.
-    --      lmc_fval:       The feature value which leads to the lmc node.
-    --                      An example of getting all the child nodes' ids and condition values
->>>>>>> f260e83b
     --                      1. Get the right most node id
     --                      SELECT DISTINCT ON(parent_id) id FROM tree_table 
     --                      WHERE parent_id = $pid ORDER BY parent_id, id desc
@@ -1752,16 +1716,10 @@
     --                          (0 < node_count AND lmc_nid <= max_child_nid) LOOP
     --                          ...
     --                          lmc_nid  = lmc_nid  + 1;
-<<<<<<< HEAD
     --                          lmc_fval = lmc_fval + 1; 
     --                          SELECT COUNT(id) FROM tree_table 
     --                          WHERE id = $lmc_nid AND parent_id = $pid 
     --                          INTO node_count;        
-=======
-    --                          lmc_fval = lmc_fval + 1;
-    --                          SELECT COUNT(id) FROM tree_table WHERE id = $lmc_nid AND parent_id = $pid
-    --                          INTO node_count;
->>>>>>> f260e83b
     --                      END LOOP;
     --      is_continuous:  It specifies whether the selected feature is a 
     --                      continuous feature.
@@ -2013,12 +1971,8 @@
 
         SELECT MADLIB_SCHEMA.__format
             (
-<<<<<<< HEAD
                 'UPDATE % t1 SET lmc_nid = NULL, 
                  lmc_fval = NULL, maxclass = t2.maxclass 
-=======
-                'UPDATE % t1 SET lmc_nid = NULL, lmc_fval = NULL, maxclass = t2.maxclass
->>>>>>> f260e83b
                  FROM selected_parent_ids_rep t2
                  WHERE t1.id = t2.parent_id;',
                 tree_table_name
@@ -2137,7 +2091,7 @@
         SELECT MADLIB_SCHEMA.__format
             (
                 'UPDATE %  
-                SET lmc_nid = NULL, lmc_fval = NULL
+                SET lmc_nid = NULL, lmc_fval = NULL 
                 WHERE id IN 
                     (SELECT parent_id FROM selected_parent_ids_ebp)',
                 tree_table_name
@@ -2167,27 +2121,17 @@
     tree_size   INTEGER;
     curstmt     TEXT;
 BEGIN
-<<<<<<< HEAD
 
     EXECUTE ' DELETE FROM ' || result_tree_table_name || 
             ' WHERE COALESCE(case_size,0) = 0';
     
-=======
-    EXECUTE 'TRUNCATE '||result_tree_table_name||';';
-    
-    -- populate result tree table with the rows in tree_internal
-    EXECUTE ' INSERT INTO ' ||
-            result_tree_table_name ||
-            ' SELECT *  FROM tree_internal WHERE COALESCE(cat_size,0) > 0';
-
->>>>>>> f260e83b
     -- for each node, find the left most child node id and the feature value, and
-    -- update the node's lmc_nid and lmc_fval column
+    -- update the node's lmc_nid and lmc_fval column     
     SELECT MADLIB_SCHEMA.__format
             (
                 'UPDATE % k
                  SET lmc_nid = g.lmc_nid, lmc_fval = g.lmc_fval
-                 FROM
+                 FROM  
                     (
                     SELECT parent_id,
                            min(id) as lmc_nid,
@@ -2201,7 +2145,7 @@
                     result_tree_table_name
                     ]
             )
-    INTO curstmt;
+    INTO curstmt;   
     EXECUTE curstmt;
 END
 $$ LANGUAGE PLPGSQL;
@@ -2368,19 +2312,6 @@
     IF(verbosity > 0) THEN
         RAISE INFO 'INPUT TABLE SIZE: %', total_size;
     END IF;
-<<<<<<< HEAD
-=======
-    
-    ret.training_set_size = total_size;
-    
-    EXECUTE 'DROP TABLE IF EXISTS instance_selection CASCADE';
-    EXECUTE 'CREATE TEMP TABLE instance_selection AS SELECT id, 1::BIGINT as assigned_nid FROM ' || 
-             training_table_name ||
-            ' m4_ifdef(`__GREENPLUM__', `DISTRIBUTED BY (id)')';
-    
-    EXECUTE 'CREATE INDEX instance_selection_selection_index ON instance_selection (assigned_nid)';
-
->>>>>>> f260e83b
 
     begin_bld_asso = clock_timestamp();
     IF (sampling_needed) THEN
@@ -2415,14 +2346,6 @@
     IF(num_classes < 2 OR num_classes > 8000000)THEN
         RAISE EXCEPTION 'The number of classes must be in range 2 to 8,000,000!';
     END IF;
-<<<<<<< HEAD
-=======
-    
-    EXECUTE 'INSERT INTO tree_internal (id, tree_location, feature, probability, maxclass,
-        split_gain, live, cat_size, parent_id) 
-        VALUES(1, ARRAY[0], 0, 1, 1, 1, 1, 0, 0);';
-    nid = nid + 1; -- next started ID for the tree node
->>>>>>> f260e83b
 
     -- set the start ID of tree node
     nid = 1;
@@ -2460,18 +2383,6 @@
             
             EXIT;
         END IF;
-<<<<<<< HEAD
-=======
-        
-        max_depth = max_depth - 1;
-        IF(verbosity > 0) THEN
-            RAISE INFO 'current level: %', max_tree_depth - max_depth;
-        END IF;
-
-        EXECUTE 'SELECT id FROM tree_internal WHERE live = 1 ORDER BY id LIMIT 1;' INTO assigned_nid;
-        
-        max_nid = nid - 1;
->>>>>>> f260e83b
 
         IF (verbosity > 0) THEN
             RAISE INFO 'Running on level:%', curr_level;
@@ -2539,7 +2450,6 @@
                );
         grow_tree = grow_tree - 1;
         
-<<<<<<< HEAD
         find_best_time      = find_best_time + 
                               (clock_timestamp() - begin_find_best);
         begin_data_transfer = clock_timestamp();
@@ -2565,30 +2475,6 @@
                     result_tree_table_name::TEXT
                  ]
              ) INTO curstmt;
-=======
-        FOR answer IN 
-                    (
-                    SELECT * FROM MADLIB_SCHEMA.__find_best_split
-                        (
-                        feature_dimension, 
-                        num_classes, 
-                        assigned_nid, 
-                        nid - assigned_nid,
-                        'training_instance',
-                        confidence_level,
-                        training_table_meta,
-                        sp_crit,
-                        grow_tree
-                        )
-                    ) 
-                    LOOP
-            IF (0 = answer.feature) THEN
-                CONTINUE;
-            END IF;
-            
-            -- mark this node id was visited
-            selection_visit[answer.node_id - assigned_nid + 1] = 't';
->>>>>>> f260e83b
             
         EXECUTE curstmt;
     
@@ -2653,20 +2539,6 @@
                 FOR i IN 1..answer.distinct_features LOOP
                     temp_location = location;
                     temp_location[array_upper(temp_location,1)+1] = i;
-<<<<<<< HEAD
-=======
-                    EXECUTE 'INSERT INTO tree_internal (id, tree_location, feature, probability,
-                        maxclass, split_gain, live, parent_id) 
-                        VALUES('				||
-			    nid					||
-			    ', ARRAY['                          ||
-                            array_to_string(temp_location, ',') ||
-                            '], 0, 1, 1, 1, 1, '                || 
-                            answer.node_id                      ||
-                          ');';
-		    nid = nid + 1;
-                END LOOP;
->>>>>>> f260e83b
                 
                     SELECT MADLIB_SCHEMA.__format
                         (
@@ -2691,23 +2563,6 @@
                 IF(verbosity > 0) THEN
                     RAISE INFO 'determine live for continuous';
                 END IF;  
-<<<<<<< HEAD
-=======
-                FOR i IN 1..2 LOOP
-                    temp_location = location;
-                    temp_location[array_upper(temp_location,1)+1] = i;
-                    EXECUTE 'INSERT INTO tree_internal (id, tree_location, feature, probability,
-                        maxclass, split_gain, live, parent_id) 
-                        VALUES('				||
-			    nid					||
-			    ', ARRAY['                          ||
-                            array_to_string(temp_location, ',') ||
-                            '], 0, 1, 1, 1, 1, '                || 
-                            answer.node_id                      ||
-                         ');';
-                    nid = nid + 1;
-                END LOOP;
->>>>>>> f260e83b
 
                 -- insert the leftmost child node id and relevant info
                 -- to the asso_aux table, so that we will make use of this 
@@ -3038,33 +2893,17 @@
         );
 
     PERFORM MADLIB_SCHEMA.__assert
-<<<<<<< HEAD
             (
                 result_tree_table_name IS NOT NULL,
                 'the specified result tree table name is NULL'
             );
                     
     tree_table_name = btrim(lower(result_tree_table_name), ' ');
-=======
-        (
-            validation_table_name IS NULL OR
-            MADLIB_SCHEMA.__table_exists
-                (
-                    validation_table_name
-                ),
-             'the specified validation table<' || validation_table_name || '> does not exist'
-        );
-
->>>>>>> f260e83b
     PERFORM MADLIB_SCHEMA.__assert
             (
                 NOT MADLIB_SCHEMA.__table_exists
                     (
-<<<<<<< HEAD
                         tree_table_name
-=======
-                        result_tree_table_name
->>>>>>> f260e83b
                     )
                 ,
                 'the specified result tree table<'  || 
@@ -3413,7 +3252,6 @@
     classtable_name   = MADLIB_SCHEMA.__get_classtable_name(metatable_name);
     class_column_name = MADLIB_SCHEMA.__get_class_column_name(metatable_name);
     
-<<<<<<< HEAD
     curstmt = MADLIB_SCHEMA.__format
                 (
                     'SELECT id, maxclass, probability, 
@@ -3426,10 +3264,6 @@
                 );
                     
     EXECUTE  curstmt INTO rec;
-=======
-    EXECUTE 'SELECT id, maxclass, probability, cat_size, lmc_nid, lmc_fval FROM ' || tree_table_name || ' WHERE id = 1'
-    INTO rec;
->>>>>>> f260e83b
     
     -- in case the root node is leaf
     IF (rec.lmc_nid IS NULL) THEN
@@ -3568,7 +3402,6 @@
     -- put rules of the internal nodes into a table
     SELECT MADLIB_SCHEMA.__format
         (
-<<<<<<< HEAD
             'CREATE TEMP TABLE c45_gen_rules_internode AS
             SELECT 
                 lmc_nid + (key - lmc_fval) AS id,
@@ -3603,36 +3436,6 @@
                 tree_table_name
                 ]
         ) INTO curstmt;    
-=======
-        'CREATE TEMP TABLE c45_gen_rules_internode AS
-        SELECT 
-            lmc_nid + (key - lmc_fval) AS id,
-            CASE WHEN (id = 1) THEN
-                    ''  if '' || fname || COALESCE(MADLIB_SCHEMA.__to_char(split_value), MADLIB_SCHEMA.__to_char(fval), ''NULL'') 
-                 ELSE
-                    ''     '' || fname || COALESCE(MADLIB_SCHEMA.__to_char(split_value), MADLIB_SCHEMA.__to_char(fval), ''NULL'') 
-            END AS str,
-            array_to_string(tree_location, '''') || key AS location,
-            0  AS rlid                                  
-        FROM
-            (SELECT id, feature, tree_location, lmc_nid, lmc_fval, split_value
-             FROM %
-             WHERE lmc_nid IS NOT NULL
-            ) n1
-            LEFT JOIN
-            (%) n2
-            ON n1.feature = n2.fid
-        WHERE
-            (lmc_nid + key - lmc_fval) IN (SELECT id from %)
-        m4_ifdef(`GREENPLUM', `DISTRIBUTED BY (location)')',
-        ARRAY[
-            tree_table_name,
-            union_stmt,
-            tree_table_name
-            ]
-        )
-    INTO curstmt;    
->>>>>>> f260e83b
     EXECUTE curstmt;
    
     IF (verbosity > 0 ) THEN     
@@ -4099,13 +3902,8 @@
 
     SELECT MADLIB_SCHEMA.__format
             (
-<<<<<<< HEAD
                 'SELECT tree_location, feature, is_continuous, 
                         split_value, maxclass,case_size,probability
-=======
-                'SELECT tree_location, feature, is_feature_cont,
-                        split_value, maxclass,cat_size,probability
->>>>>>> f260e83b
                  FROM %
                  WHERE id = % AND tid=%',
                  ARRAY[
@@ -4116,13 +3914,8 @@
              )
     INTO curstmt;
     
-<<<<<<< HEAD
     EXECUTE curstmt INTO tree_location, feature, is_continuous, 
                          temp_split_value, maxclass, case_size, probability;  
-=======
-    EXECUTE curstmt INTO tree_location, feature, is_feature_cont,
-                         temp_split_value, maxclass, cat_size, probability;
->>>>>>> f260e83b
 
     curr_value = tree_location[array_upper(tree_location,1)];
 
@@ -4169,16 +3962,12 @@
         depth >= max_depth) THEN
         RETURN ret;
     END IF;
-
+    
     curstmt = MADLIB_SCHEMA.__format
                 (
                     'SELECT id
                      FROM %
-<<<<<<< HEAD
                      WHERE parent_id = % AND tid=%
-=======
-                     WHERE parent_id = %
->>>>>>> f260e83b
                      ORDER BY id',
                     ARRAY[
                         tree_table,
@@ -4193,18 +3982,11 @@
                         child_nid,
                         feature,
                         depth + 1,
-<<<<<<< HEAD
                         is_continuous,
                         temp_split_value,
                         metatable_name,
                         max_depth,
                         tree_id);   
-=======
-                        is_feature_cont,
-                        temp_split_value,
-                        metatable_name,
-                        max_depth);
->>>>>>> f260e83b
     END LOOP;
 
     RETURN ret;
@@ -4450,14 +4232,6 @@
 BEGIN
     time_stamp = clock_timestamp();
 
-    -- Move the block to the beginning in case we need remove some temp tables
-    IF (is_result_temp) THEN
-        create_text = 'CREATE TEMP TABLE ';
-        EXECUTE 'DROP TABLE IF EXISTS '||result_table_name;
-    ELSE
-        create_text = 'CREATE TABLE ';
-    END IF;
-
     PERFORM MADLIB_SCHEMA.__assert
             (
                 (classification_table_name IS NOT NULL) AND
@@ -4484,23 +4258,7 @@
                 'the specified tree table' || 
                 coalesce('<' || tree_table_name || '> does not exists', ' is NULL')
             ); 
-<<<<<<< HEAD
                   
-=======
-
-    PERFORM MADLIB_SCHEMA.__assert
-            (
-                (result_table_name IS NOT NULL) AND
-                (
-                 NOT MADLIB_SCHEMA.__table_exists
-                    (
-                        result_table_name
-                    )
-                ),
-                'the specified result table' || coalesce('<' || result_table_name || '> exists', ' is NULL')
-            ); 
-                                    
->>>>>>> f260e83b
     PERFORM MADLIB_SCHEMA.__assert
             (
                 verbosity IS NOT NULL,                
@@ -4548,17 +4306,11 @@
         prob        FLOAT,
         parent_id   INT,
         leaf_id     INT
-<<<<<<< HEAD
     ) m4_ifdef(`__GREENPLUM__', `DISTRIBUTED BY (id)');
 
 
     EXECUTE 'DROP TABLE IF EXISTS ' || result_table_name || ' CASCADE';
     EXECUTE 'CREATE TEMP TABLE ' || result_table_name || E'
-=======
-    ) m4_ifdef(`__GREENPLUM__', `DISTRIBUTED BY (jump)');
-    
-    EXECUTE create_text || result_table_name || E'
->>>>>>> f260e83b
     (
         tid         INT,
         id          INT,
@@ -4587,15 +4339,15 @@
         IF(verbosity) THEN  
             RAISE INFO 'new_depth: %', curr_level;
         END IF;
-
-        table_pick = table_pick % 2 + 1;
-
+        
+        table_pick = table_pick % 2 + 1; 
+        
         EXECUTE 'TRUNCATE '|| table_names[table_pick] ||';';
         EXECUTE 'SELECT count(id) FROM '||result_table_name||';' INTO size_finished;
-
+        
         IF(verbosity) THEN  
             RAISE INFO 'size_finished %', size_finished;
-        END IF;
+        END IF;       
         
         EXECUTE 'SELECT count(*) FROM '|| table_names[(table_pick) % 2 + 1] ||';' 
             INTO remains_to_classify;
@@ -4616,14 +4368,14 @@
                     CASE WHEN (gt.lmc_nid IS NULL) THEN
                         0
                     ELSE
-                        gt.lmc_nid +
+                        gt.lmc_nid + 
                         float8lt(gt.split_value, farray[gt.feature])::INT4 + 1 -
                         gt.lmc_fval
                     END
                 ELSE 
                     CASE WHEN (gt.lmc_nid IS NULL) THEN
                         0
-                    ELSE
+                    ELSE                    
                         gt.lmc_nid + farray[gt.feature] - gt.lmc_fval
                     END
                 END as newjump,
@@ -4650,10 +4402,9 @@
         INTO curstmt;     
         EXECUTE curstmt;
 
-        -- if the node (whose id is "jump") doesn't exist,
-        -- then insert them into result table
+        -- if the node (whose id is "jump") doesn't exist, 
+        -- then insert them into result table 
         -- (be classified to max_class of its corrsponding node)
-<<<<<<< HEAD
         FOR tree_id IN EXECUTE 'SELECT DISTINCT tid FROM '||tree_table_name LOOP
             SELECT MADLIB_SCHEMA.__format(
                 'INSERT INTO %(tid,id, jump, class, prob, parent_id, leaf_id) 
@@ -4687,33 +4438,6 @@
             INTO curstmt;
             EXECUTE curstmt;
         END LOOP;  
-=======
-        SELECT MADLIB_SCHEMA.__format(
-            'INSERT INTO %(id, jump, class, prob, parent_id, leaf_id)
-             SELECT id, 0, class, prob, parent_id, leaf_id
-             FROM %
-             WHERE jump NOT IN (SELECT id FROM %)',
-            ARRAY[
-                result_table_name,
-                table_names[table_pick],
-                tree_table_name
-                ]
-            )
-        INTO curstmt;
-        EXECUTE curstmt;
-
-        -- delete from the being classified data table
-        SELECT MADLIB_SCHEMA.__format(
-            'DELETE FROM %
-             WHERE jump NOT IN (SELECT id FROM %)',
-            ARRAY[
-                table_names[table_pick],
-                tree_table_name
-                ]
-            )
-        INTO curstmt;
-        EXECUTE curstmt;
->>>>>>> f260e83b
     END LOOP;
 
     EXECUTE 'INSERT INTO '||result_table_name||' SELECT * FROM '|| 
@@ -5035,13 +4759,6 @@
  *
  * @return A c45_classify_result object.
  *
-<<<<<<< HEAD
-=======
- * @return The columns of classified table:
- * - <tt>id INT</tt> - Record id.
- * - <tt>class (The same type as the class column in training set)</tt> - Predicted class.
- * - <tt>prob FLOAT</tt> - Probability of the predicted class.
->>>>>>> f260e83b
  */
 DROP FUNCTION IF EXISTS MADLIB_SCHEMA.c45_classify
     (
@@ -5061,9 +4778,6 @@
 RETURNS MADLIB_SCHEMA.c45_classify_result AS $$
 DECLARE
     encoded_table_name  TEXT := '';
-    temp_result_table   TEXT := '';
-    metatable_name      TEXT;
-    result_rec          RECORD;
     begin_time          TIMESTAMP;
     ret                 MADLIB_SCHEMA.c45_classify_result;
     temp_result_table   TEXT := '';
@@ -5078,7 +4792,6 @@
     END IF;
     
     begin_time = clock_timestamp();
-<<<<<<< HEAD
 
     PERFORM MADLIB_SCHEMA.__assert
             (
@@ -5140,35 +4853,6 @@
     EXECUTE 'DROP TABLE IF EXISTS ' || temp_result_table || ';';
     EXECUTE 'SELECT COUNT(*) FROM ' ||classification_table_name||';' 
             INTO ret.input_set_size;
-=======
-    temp_result_table = madlib.__strip_schema_name(result_table_name)||'_temp_result';
-    SELECT MADLIB_SCHEMA.__c45_classify_internal
-        (
-        classification_table_name, 
-        tree_table_name, 
-        temp_result_table,
-        't',
-        verbosity
-        )  INTO encoded_table_name;
-
-    metatable_name = MADLIB_SCHEMA.__get_metatable_name( tree_table_name );
-    -- metatable_name doesn't have a schema name, so add it here.
-    metatable_name = 'MADLIB_SCHEMA.'||metatable_name;
-    -- Get the meta table and column storing the encoding information of class.
-    EXECUTE 'SELECT column_name,table_name FROM '||metatable_name||
-            ' WHERE column_type=''c'' LIMIT 1;'
-            INTO result_rec;
-    result_rec.table_name = 'MADLIB_SCHEMA.'||result_rec.table_name;
-
-   -- Decode the class information for convenience.
-    EXECUTE 'CREATE TABLE '||result_table_name||' AS SELECT n.id, m.'||result_rec.column_name
-        ||' as class,n.prob FROM '||temp_result_table||' n,'||result_rec.table_name
-        ||' m WHERE n.class=m.key m4_ifdef(`__GREENPLUM__', `DISTRIBUTED BY (id)');';
-
-    EXECUTE 'DROP TABLE IF EXISTS ' || encoded_table_name || ';';
-    EXECUTE 'DROP TABLE IF EXISTS ' || temp_result_table || ';';
-    EXECUTE 'SELECT COUNT(*) FROM ' ||classification_table_name||';' INTO ret.input_set_size;
->>>>>>> f260e83b
     
     ret.classification_time = clock_timestamp() - begin_time;
     
@@ -5195,13 +4879,6 @@
  *
  * @return A c45_classify_result object.
  *
-<<<<<<< HEAD
-=======
- * @return The columns of classified table:
- * - <tt>id INT</tt> - Record id.
- * - <tt>class (The same type as the class column in training set)</tt> - Predicted class.
- * - <tt>prob FLOAT</tt> - Probability of the predicted class.
->>>>>>> f260e83b
  */
 DROP FUNCTION IF EXISTS MADLIB_SCHEMA.c45_classify
     (
@@ -5229,7 +4906,7 @@
     	       result_table_name,
     	       0
 	       );
-
+	       
     RETURN ret;
 END $$ LANGUAGE PLPGSQL;
 
@@ -5308,14 +4985,10 @@
             MADLIB_SCHEMA.__column_exists
                 (
                     scoring_table_name,
-<<<<<<< HEAD
                     MADLIB_SCHEMA.__get_class_column_name
                         (
                         MADLIB_SCHEMA.__get_metatable_name(tree_table_name)
                         )
-=======
-                    MADLIB_SCHEMA.__get_class_column_name(MADLIB_SCHEMA.__get_metatable_name(tree_table_name))
->>>>>>> f260e83b
                 ),
             'the specified scoring table<' || scoring_table_name || 
             '> does not have class column'
@@ -5467,11 +5140,7 @@
                 (
                  MADLIB_SCHEMA.__table_exists
                     (
-<<<<<<< HEAD
                         model_table_name
-=======
-                        result_tree_table_name
->>>>>>> f260e83b
                     )
                 ),
                 'the specified tree table'      || 
@@ -5480,14 +5149,8 @@
                 '> does not exists', ' is NULL')
             ); 
                                     
-<<<<<<< HEAD
     IF (MADLIB_SCHEMA.__table_exists('MADLIB_SCHEMA.training_info')) THEN
         metatable_name = MADLIB_SCHEMA.__get_metatable_name(model_table_name);
-=======
-                
-    IF (MADLIB_SCHEMA.__table_exists('MADLIB_SCHEMA.training_info')) THEN
-        metatable_name = MADLIB_SCHEMA.__get_metatable_name(result_tree_table_name);
->>>>>>> f260e83b
         
         IF( metatable_name IS NOT NULL) THEN
             PERFORM MADLIB_SCHEMA.__drop_metatable(metatable_name);
